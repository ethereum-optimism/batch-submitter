import { expect } from '../setup'

/* External Imports */
import { ethers } from '@nomiclabs/buidler'
import ganache from 'ganache-core'
import { Signer, ContractFactory, Contract } from 'ethers'
import { Web3Provider, JsonRpcProvider } from '@ethersproject/providers'
import { getContractInterface } from '@eth-optimism/contracts'
import { smockit, MockContract } from '@eth-optimism/smock'
import { remove0x, getLogger } from '@eth-optimism/core-utils'

/* Internal Imports */
import { MockchainProvider } from './mockchain-provider'
import {
  makeAddressManager,
  setProxyTarget,
  FORCE_INCLUSION_PERIOD_SECONDS,
  getContractFactory,
} from '../helpers'
import {
  CanonicalTransactionChainContract,
  QueueOrigin,
  TxType,
  ctcCoder,
  TransactionBatchSubmitter as RealTransactionBatchSubmitter,
  Signature,
  TX_BATCH_SUBMITTER_LOG_TAG,
<<<<<<< HEAD
  Batch,
=======
  BatchSubmitter,
>>>>>>> 5192d64f
} from '../../src'

const DECOMPRESSION_ADDRESS = '0x4200000000000000000000000000000000000008'
const MAX_GAS_LIMIT = 8_000_000
const MAX_TX_SIZE = 100_000
const MIN_TX_SIZE = 1_000
const MIN_GAS_PRICE_IN_GWEI = 1
const MAX_GAS_PRICE_IN_GWEI = 70
const GAS_RETRY_INCREMENT = 5

// Helper functions
interface QueueElement {
  queueRoot: string
  timestamp: number
  blockNumber: number
}
const getQueueElement = async (
  ctcContract: Contract,
  nextQueueIndex?: number
): Promise<QueueElement> => {
  if (!nextQueueIndex) {
    nextQueueIndex = await ctcContract.getNextQueueIndex()
  }
  const nextQueueElement = await ctcContract.getQueueElement(nextQueueIndex)
  return nextQueueElement
}
const DUMMY_SIG: Signature = {
  r: '11'.repeat(32),
  s: '22'.repeat(32),
  v: '01',
}
// A transaction batch submitter which skips the validate batch check
class TransactionBatchSubmitter extends RealTransactionBatchSubmitter {
  protected async _validateBatch(batch: Batch): Promise<boolean> {
    return true
  }
}

describe('TransactionBatchSubmitter', () => {
  let signer: Signer
  let sequencer: Signer
  before(async () => {
    ; [signer, sequencer] = await ethers.getSigners()
  })

  let AddressManager: Contract
  let Mock__OVM_ExecutionManager: MockContract
  let Mock__OVM_StateCommitmentChain: MockContract
  before(async () => {
    AddressManager = await makeAddressManager()
    await AddressManager.setAddress(
      'OVM_Sequencer',
      await sequencer.getAddress()
    )
    await AddressManager.setAddress(
      'OVM_DecompressionPrecompileAddress',
      DECOMPRESSION_ADDRESS
    )

    Mock__OVM_ExecutionManager = smockit(
      (await getContractFactory('OVM_ExecutionManager')) as any
    )

    Mock__OVM_StateCommitmentChain = smockit(
      (await getContractFactory('OVM_StateCommitmentChain')) as any
    )

    await setProxyTarget(
      AddressManager,
      'OVM_ExecutionManager',
      Mock__OVM_ExecutionManager as any
    )

    await setProxyTarget(
      AddressManager,
      'OVM_StateCommitmentChain',
      Mock__OVM_StateCommitmentChain as any
    )

    Mock__OVM_StateCommitmentChain.smocked.canOverwrite.will.return.with(false)
    Mock__OVM_ExecutionManager.smocked.getMaxTransactionGasLimit.will.return.with(
      MAX_GAS_LIMIT
    )
  })

  let Factory__OVM_CanonicalTransactionChain: ContractFactory
  before(async () => {
    Factory__OVM_CanonicalTransactionChain = await getContractFactory(
      'OVM_CanonicalTransactionChain'
    )
  })

  let OVM_CanonicalTransactionChain: CanonicalTransactionChainContract
  let l2Provider: MockchainProvider
  beforeEach(async () => {
    const unwrapped_OVM_CanonicalTransactionChain = await Factory__OVM_CanonicalTransactionChain.deploy(
      AddressManager.address,
      FORCE_INCLUSION_PERIOD_SECONDS
    )
    await unwrapped_OVM_CanonicalTransactionChain.init()

    OVM_CanonicalTransactionChain = new CanonicalTransactionChainContract(
      unwrapped_OVM_CanonicalTransactionChain.address,
      getContractInterface('OVM_CanonicalTransactionChain'),
      sequencer
    )
    l2Provider = new MockchainProvider(
      OVM_CanonicalTransactionChain.address,
      '0x' + '00'.repeat(20)
    )
  })

  describe('Submit', () => {
    const enqueuedElements: Array<{
      blockNumber: number
      timestamp: number
    }> = []

    let batchSubmitter
    beforeEach(async () => {
      for (let i = 1; i < 15; i++) {
        await OVM_CanonicalTransactionChain.enqueue(
          '0x' + '01'.repeat(20),
          50_000,
          '0x' + i.toString().repeat(64),
          {
            gasLimit: 1_000_000,
          }
        )
      }
      batchSubmitter = new TransactionBatchSubmitter(
        sequencer,
        l2Provider as any,
        MIN_TX_SIZE,
        MAX_TX_SIZE,
        10,
        0,
        1,
        100000,
        false,
        1,
        MIN_GAS_PRICE_IN_GWEI,
        MAX_GAS_PRICE_IN_GWEI,
        GAS_RETRY_INCREMENT,
        getLogger(TX_BATCH_SUBMITTER_LOG_TAG),
        false
      )
    })

    it('should submit a sequencer batch correctly', async () => {
      l2Provider.setNumBlocksToReturn(5)
      const nextQueueElement = await getQueueElement(
        OVM_CanonicalTransactionChain
      )
      const data = ctcCoder.createEOATxData.encode({
        sig: DUMMY_SIG,
        messageHash: '66'.repeat(32),
      })
      l2Provider.setL2BlockData(
        {
          data,
          l1BlockNumber: nextQueueElement.blockNumber - 1,
          txType: TxType.createEOA,
          queueOrigin: QueueOrigin.Sequencer,
          l1TxOrigin: '0x' + '12'.repeat(20),
        } as any,
        nextQueueElement.timestamp - 1
      )
      let receipt = await batchSubmitter.submitNextBatch()
      let logData = remove0x(receipt.logs[1].data)
      expect(parseInt(logData.slice(64 * 0, 64 * 1), 16)).to.equal(0) // _startingQueueIndex
      expect(parseInt(logData.slice(64 * 1, 64 * 2), 16)).to.equal(0) // _numQueueElements
      expect(parseInt(logData.slice(64 * 2, 64 * 3), 16)).to.equal(6) // _totalElements
      receipt = await batchSubmitter.submitNextBatch()
      logData = remove0x(receipt.logs[1].data)
      expect(parseInt(logData.slice(64 * 0, 64 * 1), 16)).to.equal(0) // _startingQueueIndex
      expect(parseInt(logData.slice(64 * 1, 64 * 2), 16)).to.equal(0) // _numQueueElements
      expect(parseInt(logData.slice(64 * 2, 64 * 3), 16)).to.equal(11) // _totalElements
    })

    it('should submit a queue batch correctly', async () => {
      l2Provider.setNumBlocksToReturn(5)
      l2Provider.setL2BlockData({
        queueOrigin: QueueOrigin.L1ToL2,
      } as any)
      let receipt = await batchSubmitter.submitNextBatch()
      let logData = remove0x(receipt.logs[1].data)
      expect(parseInt(logData.slice(64 * 0, 64 * 1), 16)).to.equal(0) // _startingQueueIndex
      expect(parseInt(logData.slice(64 * 1, 64 * 2), 16)).to.equal(6) // _numQueueElements
      expect(parseInt(logData.slice(64 * 2, 64 * 3), 16)).to.equal(6) // _totalElements
      receipt = await batchSubmitter.submitNextBatch()
      logData = remove0x(receipt.logs[1].data)
      expect(parseInt(logData.slice(64 * 0, 64 * 1), 16)).to.equal(6) // _startingQueueIndex
      expect(parseInt(logData.slice(64 * 1, 64 * 2), 16)).to.equal(5) // _numQueueElements
      expect(parseInt(logData.slice(64 * 2, 64 * 3), 16)).to.equal(11) // _totalElements
    })

    it('should submit a batch with both queue and sequencer chain elements', async () => {
      l2Provider.setNumBlocksToReturn(10) // For this batch we'll return 10 elements!
      l2Provider.setL2BlockData({
        queueOrigin: QueueOrigin.L1ToL2,
      } as any)
      // Turn blocks 3-5 into sequencer txs
      const nextQueueElement = await getQueueElement(
        OVM_CanonicalTransactionChain,
        2
      )
      const data = ctcCoder.createEOATxData.encode({
        sig: DUMMY_SIG,
        messageHash: '66'.repeat(32),
      })
      l2Provider.setL2BlockData(
        {
          data,
          l1BlockNumber: nextQueueElement.blockNumber - 1,
          txType: TxType.createEOA,
          queueOrigin: QueueOrigin.Sequencer,
          l1TxOrigin: '0x' + '12'.repeat(20),
        } as any,
        nextQueueElement.timestamp - 1,
        3,
        6
      )
      const receipt = await batchSubmitter.submitNextBatch()
      const logData = remove0x(receipt.logs[1].data)
      expect(parseInt(logData.slice(64 * 0, 64 * 1), 16)).to.equal(0) // _startingQueueIndex
      expect(parseInt(logData.slice(64 * 1, 64 * 2), 16)).to.equal(8) // _numQueueElements
      expect(parseInt(logData.slice(64 * 2, 64 * 3), 16)).to.equal(11) // _totalElements
    })

    it('should submit a small batch only after the timeout', async () => {
      l2Provider.setNumBlocksToReturn(2)
      l2Provider.setL2BlockData({
        queueOrigin: QueueOrigin.L1ToL2,
      } as any)
      const createBatchSubmitter = (timeout: number): TransactionBatchSubmitter => new TransactionBatchSubmitter(
        sequencer,
        l2Provider as any,
        MIN_TX_SIZE,
        MAX_TX_SIZE,
        10,
        timeout,
        1,
        100000,
        false,
        1,
        MIN_GAS_PRICE_IN_GWEI,
        MAX_GAS_PRICE_IN_GWEI,
        GAS_RETRY_INCREMENT,
        getLogger(TX_BATCH_SUBMITTER_LOG_TAG),
        false
      )
      // Create a batch submitter with a long timeout & make sure it doesn't submit the batches one after another
      const longTimeout = 10_000
      batchSubmitter = createBatchSubmitter(longTimeout)
      let receipt = await batchSubmitter.submitNextBatch()
      expect(receipt).to.not.be.undefined
      receipt = await batchSubmitter.submitNextBatch()
      // The receipt should be undefined because that means it didn't submit
      expect(receipt).to.be.undefined

      // This time create a batch submitter with a short timeout & it should submit batches after the timeout is reached
      const shortTimeout = 5
      batchSubmitter = createBatchSubmitter(shortTimeout)
      receipt = await batchSubmitter.submitNextBatch()
      expect(receipt).to.not.be.undefined
      // Sleep for the short timeout
      await new Promise((r) => setTimeout(r, shortTimeout))
      receipt = await batchSubmitter.submitNextBatch()
      // The receipt should NOT be undefined because that means it successfully submitted!
      expect(receipt).to.not.be.undefined
    })
  })
})

describe('TransactionBatchSubmitter to Ganache', () => {
  let signer
  const server = ganache.server({
    default_balance_ether: 420,
    blockTime: 2_000
  })
  const provider = new Web3Provider(ganache.provider())

  before(async () => {
    await server.listen(3001)
    signer = await provider.getSigner()
  })

  after(async () => {
    await server.close()
  })

  // Unit test for getReceiptWithResubmission function,
  // tests for increasing gas price on resubmission
  it('should resubmit a transaction if it is not confirmed', async () => {
    const gasPrices = []
    const numConfirmations = 2
    const sendTxFunc = async (gasPrice) => {
      // push the retried gasPrice
      gasPrices.push(gasPrice)

      const tx = signer.sendTransaction({
        to: DECOMPRESSION_ADDRESS,
        value: 88,
        nonce: 0,
        gasPrice
      })

      const response = await tx

      return signer.provider.waitForTransaction(
        response.hash,
        numConfirmations
      )
    }

    const resubmissionConfig = {
      numConfirmations,
      resubmissionTimeout: 1_000, // retry every second
      minGasPriceInGwei: 0,
      maxGasPriceInGwei: 100,
      gasRetryIncrement: 5
    }

    BatchSubmitter.getReceiptWithResubmission(
      sendTxFunc,
      resubmissionConfig,
      getLogger(TX_BATCH_SUBMITTER_LOG_TAG)
    )

    // Wait 1.5s for at least 1 retry
    await new Promise((r) => setTimeout(r, 1500))

    // Iterate through gasPrices to ensure each entry increases from
    // the last
    const isIncreasing = gasPrices.reduce(
      (isInc, gasPrice, i, gP) => isInc && gasPrice > gP[i - 1] || Number.NEGATIVE_INFINITY,
      true
    )

    expect(gasPrices).to.have.lengthOf.above(1) // retried at least once
    expect(isIncreasing).to.be.true
  })
})<|MERGE_RESOLUTION|>--- conflicted
+++ resolved
@@ -25,11 +25,8 @@
   TransactionBatchSubmitter as RealTransactionBatchSubmitter,
   Signature,
   TX_BATCH_SUBMITTER_LOG_TAG,
-<<<<<<< HEAD
   Batch,
-=======
   BatchSubmitter,
->>>>>>> 5192d64f
 } from '../../src'
 
 const DECOMPRESSION_ADDRESS = '0x4200000000000000000000000000000000000008'
